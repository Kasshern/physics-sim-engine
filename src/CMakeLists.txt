--- conflicted
+++ resolved
@@ -7,20 +7,18 @@
     core/frame.cpp
     core/logging.cpp
 
-<<<<<<< HEAD
     # Integrators module (Phase 2)
     integrators/integrator.cpp
     integrators/rk4.cpp
     integrators/rk45.cpp
-    # integrators/dopri.cpp
-    # forces/gravity.cpp
-    # forces/aspherical_gravity.cpp
-=======
+
     # Forces module (Phase 2)
     forces/force.cpp
     forces/gravity.cpp
     forces/j2_gravity.cpp
->>>>>>> 8860ae86
+
+    # Future modules
+    # integrators/dopri.cpp
     # nbody/particle.cpp
     # nbody/system.cpp
     # nbody/propagator.cpp
